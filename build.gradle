buildscript {
    repositories {
        mavenLocal()
        maven { url = 'https://files.minecraftforge.net/maven' }
        jcenter()
        //mavenCentral() //TODO: Update Gradle to use HTTPS by default
        maven {
            name 'maven_central'
            url 'https://repo.maven.apache.org/maven2/'
        }
    }
    dependencies {
        classpath 'net.minecraftforge.gradle:ForgeGradle:3.0.187'
        classpath 'org.ow2.asm:asm:9.0'
        classpath 'org.ow2.asm:asm-tree:9.0'
    }
}

import groovy.json.JsonBuilder

import java.nio.file.Files
import java.util.Date
import java.util.LinkedHashMap
import net.minecraftforge.forge.tasks.*
import static net.minecraftforge.forge.tasks.Util.*
import net.minecraftforge.gradle.common.task.DownloadMavenArtifact
import net.minecraftforge.gradle.common.task.ExtractInheritance
import net.minecraftforge.gradle.common.task.SignJar
import net.minecraftforge.gradle.patcher.task.ApplyBinPatches
import net.minecraftforge.gradle.patcher.task.TaskReobfuscateJar
import net.minecraftforge.gradle.userdev.tasks.RenameJar
import org.apache.tools.ant.filters.ReplaceTokens
import org.gradle.plugins.ide.eclipse.model.SourceFolder

plugins {
    id 'net.minecrell.licenser' version '0.4'
    id 'org.ajoberstar.grgit' version '3.1.1'
    id 'com.github.ben-manes.versions' version '0.22.0'
}
apply plugin: 'eclipse'

Util.init() //Init all our extension methods!

println('Java: ' + System.getProperty('java.version') + ' JVM: ' + System.getProperty('java.vm.version') + '(' + System.getProperty('java.vendor') + ') Arch: ' + System.getProperty('os.arch'))

ext {
    JAR_SIGNER = null
    if (project.hasProperty('keystore')) {
        JAR_SIGNER = [
            storepass: project.properties.keystoreStorePass,
            keypass: project.properties.keystoreKeyPass,
            keystore: project.properties.keystore
        ]
    }
    MAPPING_CHANNEL = 'snapshot'
    MAPPING_VERSION = '20201028-1.16.3'
    MC_VERSION = '1.16.5'
    MCP_VERSION = '20210115.111550'
}

project(':mcp') {
    apply plugin: 'net.minecraftforge.gradle.mcp'
    repositories {
        mavenLocal()
    }
    mcp {
        config = MC_VERSION + '-' + MCP_VERSION
        pipeline = 'joined'
    }
}

project(':clean') {
    evaluationDependsOn(':mcp')
    apply plugin: 'eclipse'
    apply plugin: 'net.minecraftforge.gradle.patcher'
    compileJava.sourceCompatibility = compileJava.targetCompatibility = sourceCompatibility = targetCompatibility = '1.8' // Need this here so eclipse task generates correctly.
    
    repositories {
        mavenLocal()
        //mavenCentral() //TODO: Update Gradle to use HTTPS by default
        maven {
            name 'maven_central'
            url 'https://repo.maven.apache.org/maven2/'
        }
    }
    
    dependencies {
        implementation 'net.minecraftforge:forgespi:2.0.+'
    }
    patcher {
        parent = project(':mcp')
        mcVersion = MC_VERSION
        patchedSrc = file('src/main/java')

        mappings channel: MAPPING_CHANNEL, version: MAPPING_VERSION

        runs {
            clean_client {
                taskName 'clean_client'

                main 'net.minecraft.client.main.Main'
                workingDirectory project.file('run')

                args '--gameDir', '.'
                args '--version', MC_VERSION
                args '--assetsDir', downloadAssets.output
                args '--assetIndex', '{asset_index}'
                args '--accessToken', '0'
            }

            clean_server {
                taskName 'clean_server'

                main 'net.minecraft.server.Main'
                workingDirectory project.file('run')
            }
        }
    }
}

project(':forge') {    
    evaluationDependsOn(':clean')
    apply plugin: 'java-library'
    apply plugin: 'maven-publish'
    apply plugin: 'eclipse'
    apply plugin: 'net.minecraftforge.gradle.patcher'
    apply plugin: 'net.minecrell.licenser'

    compileJava.sourceCompatibility = compileJava.targetCompatibility = sourceCompatibility = targetCompatibility = '1.8' // Need this here so eclipse task generates correctly.
    group = 'net.minecraftforge'

    sourceSets {
        fmllauncher {
            java {
                srcDirs = ["$rootDir/src/fmllauncher/java"]
            }
            resources {
                srcDirs = ["$rootDir/src/fmllauncher/resources"]
            }
        }
        main {
            compileClasspath += sourceSets.fmllauncher.runtimeClasspath
            runtimeClasspath += sourceSets.fmllauncher.runtimeClasspath
            java {
                srcDirs = ["$rootDir/src/main/java"]
            }
            resources {
                srcDirs = [
                    "$rootDir/src/main/resources",
                    "$rootDir/src/generated/resources"
                ]
            }
        }
        test {
            compileClasspath += sourceSets.fmllauncher.runtimeClasspath
            runtimeClasspath += sourceSets.fmllauncher.runtimeClasspath
            java {
                srcDirs = [
                    "$rootDir/src/test/java", 
                    "$rootDir/src/fmllaunchertest/java"
                ]
            }
            resources {
                srcDirs = [
                    "$rootDir/src/test/resources",
                    "$rootDir/src/generated_test/resources"
                ]
            }
        }
        userdev {
            compileClasspath += sourceSets.main.runtimeClasspath
            runtimeClasspath += sourceSets.main.runtimeClasspath
            java {
                srcDirs = ["$rootDir/src/userdev/java"]
            }
            resources {
                srcDirs = ["$rootDir/src/userdev/resources"]
            }
        }
        userdev_test {
            compileClasspath += sourceSets.userdev.runtimeClasspath
            runtimeClasspath += sourceSets.userdev.runtimeClasspath
            compileClasspath += sourceSets.test.runtimeClasspath
            runtimeClasspath += sourceSets.test.runtimeClasspath
        }
    }
    //Eclipse adds the sourcesets twice, once where we tell it to, once in the projects folder. No idea why. So delete them
    eclipse.classpath.file.whenMerged { cls -> cls.entries.removeIf { e -> e instanceof SourceFolder && e.path.startsWith('src/') && !e.path.startsWith('src/main/') } }

    repositories {
        mavenLocal()
        //mavenCentral() //TODO: Update Gradle to use HTTPS by default
        maven {
            name 'maven_central'
            url 'https://repo.maven.apache.org/maven2/'
        }
    }

    ext {
        SPEC_VERSION = '36.0' // This is overwritten by git tag, but here so dev time doesnt explode
        // The new versioning sceme is <MCVersion>-<ForgeMC>.<RB>.<CommitsSinceRB>
        // ForgeMC is a unique identifier for every MC version we have supported.
        // Essentially, the same as the old, except dropping the first number, and the builds are no longer unique.
        MCP_ARTIFACT = project(':mcp').mcp.config
        SPECIAL_SOURCE = 'net.md-5:SpecialSource:1.8.5'
        VERSION_JSON = project(':mcp').file('build/mcp/downloadJson/version.json')
        BINPATCH_TOOL = 'net.minecraftforge:binarypatcher:1.0.12:fatjar'
        INSTALLER_TOOLS = 'net.minecraftforge:installertools:1.1.11'
    }

    def getVersion = {
        //TAG-offset-hash
        def raw = grgit.describe(longDescr: true, tags:true)
        def desc = (raw == null ? '0.0-0-unknown' : grgit.describe(longDescr: true, tags:true)).split('-') as List
        def hash = desc.remove(desc.size() - 1)
        def offset = desc.remove(desc.size() - 1)
        def tag = desc.join('-')
        def branch = grgit.branch.current().name
        if (branch in ['master', 'HEAD', MC_VERSION, MC_VERSION + '.0'])
            branch = null
        if (branch != null && branch.endsWith('.x') && MC_VERSION.startsWith(branch.substring(0, branch.length() - 2))) //1.13.x
            branch = null
        SPEC_VERSION = tag
        return "${MC_VERSION}-${tag}.${offset}${t -> if (branch != null) t << '-' + branch}".toString() //Bake the response instead of making it dynamic
    }

    version = getVersion()
    println('Forge Version: ' + version)

    patcher {
        exc = file("$rootDir/src/main/resources/forge.exc")
        parent = project(':clean')
        patches = file("$rootDir/patches/minecraft")
        patchedSrc = file('src/main/java')
        srgPatches = true
        accessTransformer = file("$rootDir/src/main/resources/META-INF/accesstransformer.cfg")
        sideAnnotationStripper = file("$rootDir/src/main/resources/forge.sas")

        runs {
            forge_client {
                taskName 'forge_client'

                main 'net.minecraftforge.userdev.LaunchTesting'
                workingDirectory project.file('run')

                environment 'target', 'fmldevclient'
                environment 'assetIndex', '{asset_index}'
                environment 'assetDirectory', downloadAssets.output
                environment 'nativesDirectory', extractNatives.output

                environment 'MC_VERSION', MC_VERSION
                environment 'MCP_VERSION', MCP_VERSION
                environment 'FORGE_GROUP', project.group
                environment 'FORGE_SPEC', SPEC_VERSION
                environment 'FORGE_VERSION', project.version.substring(MC_VERSION.length() + 1).toString()
                environment 'LAUNCHER_VERSION', SPEC_VERSION
                property 'org.lwjgl.system.SharedLibraryExtractDirectory', 'lwjgl_dll'
                property 'eventbus.checkTypesOnDispatch', 'true'

                ideaModule "${rootProject.name}.${project.name}.userdev"

                mods {
                    forge { source sourceSets.main }
                }
            }

            forge_test_client {
                parent runs.forge_client
                taskName 'forge_test_client'

                environment 'MOD_CLASSES', 'dummy' // Needed to work around FG limitation, FG will replace this!

                ideaModule "${rootProject.name}.${project.name}.userdev_test"

                mods {
                    forge { source sourceSets.main }
                    tests { sources sourceSets.test }
                }
            }

            forge_server {
                taskName 'forge_server'

                main 'net.minecraftforge.userdev.LaunchTesting'
                workingDirectory project.file('run')

                environment 'target', 'fmldevserver'

                environment 'MC_VERSION', MC_VERSION
                environment 'MCP_VERSION', MCP_VERSION
                environment 'FORGE_GROUP', project.group
                environment 'FORGE_SPEC', SPEC_VERSION
                environment 'FORGE_VERSION', project.version.substring(MC_VERSION.length() + 1).toString()
                environment 'LAUNCHER_VERSION', SPEC_VERSION
                property 'eventbus.checkTypesOnDispatch', 'true'

                ideaModule "${rootProject.name}.${project.name}.userdev"

                mods {
                    forge { source sourceSets.main }
                }
            }

            forge_test_server {
                parent runs.forge_server
                taskName 'forge_test_server'

                environment 'MOD_CLASSES', 'dummy' // Needed to work around FG limitation, FG will replace this!

                ideaModule "${rootProject.name}.${project.name}.userdev_test"

                mods {
                    forge { source sourceSets.main }
                    tests { sources sourceSets.test }
                }
            }

            forge_data {
                taskName 'forge_data'

                main 'net.minecraftforge.userdev.LaunchTesting'
                workingDirectory project.file('run')

                environment 'target', 'fmldevdata'

                environment 'MC_VERSION', MC_VERSION
                environment 'MCP_VERSION', MCP_VERSION
                environment 'FORGE_GROUP', project.group
                environment 'FORGE_SPEC', SPEC_VERSION
                environment 'FORGE_VERSION', project.version.substring(MC_VERSION.length() + 1).toString()
                environment 'LAUNCHER_VERSION', SPEC_VERSION

                ideaModule "${rootProject.name}.${project.name}.userdev"

                mods {
                    forge { source sourceSets.main }
                }
                
                args '--mod', 'forge', '--all', '--output', rootProject.file('src/generated/resources/'), '--validate',
                        '--existing', sourceSets.main.resources.srcDirs[0]
            }

            forge_test_data {
                parent runs.forge_data
                taskName 'forge_test_data'

                environment 'MOD_CLASSES', 'dummy' // Needed to work around FG limitation, FG will replace this!

                ideaModule "${rootProject.name}.${project.name}.userdev_test"

                mods {
                    tests { sources  sourceSets.test }
                }
                
                args '--flat', '--all', '--validate',
                    '--mod', 'data_gen_test', 
                    '--mod', 'piston_event_test',
                    '--mod', 'global_loot_test',
                    '--mod', 'scaffolding_test',
                    '--mod', 'custom_tag_types_test',
                    '--mod', 'new_model_loader_test',
                    '--output', rootProject.file('src/generated_test/resources/'),
                    '--existing', sourceSets.main.resources.srcDirs[0],
                    '--existing', sourceSets.test.resources.srcDirs[0]
            }
        }
    }
    
    ext {
        MANIFESTS = [
            '/': [
                'Timestamp': new Date().format("yyyy-MM-dd'T'HH:mm:ssZ"),
                'GitCommit': grgit.head().abbreviatedId,
                'Git-Branch': grgit.branch.current().getName()
            ] as LinkedHashMap,
            'net/minecraftforge/versions/forge/': [
                'Specification-Title':      'Forge',
                'Specification-Vendor':     'Forge Development LLC',
                'Specification-Version':    SPEC_VERSION,
                'Implementation-Title':     project.group,
                'Implementation-Version':   project.version.substring(MC_VERSION.length() + 1),
                'Implementation-Vendor':    'Forge Development LLC'
            ] as LinkedHashMap,
            'net/minecraftforge/versions/mcp/': [
                'Specification-Title':      'Minecraft',
                'Specification-Vendor':     'Mojang',
                'Specification-Version':    MC_VERSION,
                'Implementation-Title':     'MCP',
                'Implementation-Version':   MCP_VERSION,
                'Implementation-Vendor':    'Forge'
            ] as LinkedHashMap,
            'net/minecraftforge/fml/javafmlmod/': [
                'Specification-Title':      'Mod Language Provider',
                'Specification-Vendor':     'Forge Development LLC',
                'Specification-Version':    '1',
                'Implementation-Title':     'FML Java Mod',
                'Implementation-Version':   SPEC_VERSION,
                'Implementation-Vendor':    'Forge'
            ] as LinkedHashMap,
            'net/minecraftforge/fml/mclanguageprovider/': [
                'Specification-Title':      'Mod Language Provider',
                'Specification-Vendor':     'Forge Development LLC',
                'Specification-Version':    '1',
                'Implementation-Title':     'Minecraft Language Mod Provider',
                'Implementation-Version':   '1',
                'Implementation-Vendor':    'Forge'
            ] as LinkedHashMap,
            'net/minecraftforge/fml/loading/': [
                'Specification-Title':      'Launcher',
                'Specification-Vendor':     'Forge Development LLC',
                'Specification-Version':    '1',
                'Implementation-Title':     'FML Launcher',
                'Implementation-Version':   SPEC_VERSION,
                'Implementation-Vendor':    'Forge'
            ] as LinkedHashMap,
            'net/minecraftforge/fml/userdev/': [
                'Specification-Title':      'Forge User Development',
                'Specification-Vendor':     'Forge Development LLC',
                'Specification-Version':    SPEC_VERSION,
                'Implementation-Title':     project.group,
                'Implementation-Version':   project.version.substring(MC_VERSION.length() + 1),
                'Implementation-Vendor':    'Forge Development LLC'
            ] as LinkedHashMap
        ]
    }
    
    applyPatches {
        canonicalizeAccess true
        canonicalizeWhitespace true
        maxFuzz 3
    }
    configurations {
        installer {
            transitive = false //Don't pull all libraries, if we're missing something, add it to the installer list so the installer knows to download it.
        }
        api.extendsFrom(installer)
        fmllauncherImplementation.extendsFrom(installer)
    }
    dependencies {
        installer 'org.ow2.asm:asm:9.0'
        installer 'org.ow2.asm:asm-commons:9.0'
        installer 'org.ow2.asm:asm-tree:9.0'
        installer 'org.ow2.asm:asm-util:9.0'
        installer 'org.ow2.asm:asm-analysis:9.0'
<<<<<<< HEAD
        installer 'cpw.mods:modlauncher:8.0.+'
        installer 'cpw.mods:grossjava9hacks:1.3.+'
        installer 'net.minecraftforge:accesstransformers:3.0.+'
=======
        installer 'cpw.mods:modlauncher:8.0.9'
        installer 'cpw.mods:grossjava9hacks:1.3.+'
        installer 'net.minecraftforge:accesstransformers:3.0.1'
>>>>>>> 9ffa44f2
        installer 'org.antlr:antlr4-runtime:4.9.1' //Dep of AccessTransformer
        installer 'net.minecraftforge:eventbus:4.0.+'
        installer 'net.minecraftforge:forgespi:3.2.+'
        installer 'net.minecraftforge:coremods:4.0.+'
        installer 'net.minecraftforge:unsafe:0.2.+'
        installer 'com.electronwill.night-config:core:3.6.2'
        installer 'com.electronwill.night-config:toml:3.6.2'
        installer 'org.jline:jline:3.12.+'
        installer 'org.apache.maven:maven-artifact:3.6.0'
        installer 'net.jodah:typetools:0.8.+'
        installer 'org.apache.logging.log4j:log4j-api:2.11.2'
        installer 'org.apache.logging.log4j:log4j-core:2.11.2'
        installer 'net.minecrell:terminalconsoleappender:1.2.+'
        installer 'net.sf.jopt-simple:jopt-simple:5.0.4'
        installer 'org.spongepowered:mixin:0.8.2'
        // This is org.openjdk.nashorn:nashorn-core:15.1.1 repackaged so it doesn't crash on JREs < 15.
        // See: https://github.com/LexManos/NashornLegacyPackager
        installer 'net.minecraftforge:nashorn-core-compat:15.1.1'
        fmllauncherImplementation 'com.google.guava:guava:21.0'
        fmllauncherImplementation 'com.google.code.gson:gson:2.8.0'
        fmllauncherImplementation 'org.lwjgl:lwjgl:3.2.2'
        fmllauncherImplementation 'org.lwjgl:lwjgl-glfw:3.2.2'
        fmllauncherImplementation 'org.lwjgl:lwjgl-opengl:3.2.2'
        fmllauncherImplementation 'org.lwjgl:lwjgl-stb:3.2.2'
        testImplementation 'org.junit.jupiter:junit-jupiter-api:5.0.0'
        testImplementation 'org.junit.vintage:junit-vintage-engine:5.+'
        testImplementation 'org.opentest4j:opentest4j:1.0.0' // needed for junit 5
        testImplementation 'org.hamcrest:hamcrest-all:1.3' // needs advanced matching for list order
    }
    
    def extraTxts = [
        rootProject.file('CREDITS.txt'),
        rootProject.file('LICENSE.txt')
    ]
    
    def changelog = rootProject.file('build/changelog.txt')
    if (changelog.exists())
        extraTxts += changelog
    
    task crowdin(type: CrowdinTask) {
        key = project.hasProperty('crowdinKey') ? project.crowdinKey : null
        //TODO: Merge our english.json?
    }
    
    // We apply the bin patches we just created to make a jar that is JUST our changes
    ['Client', 'Server', 'Joined'].each { side ->
        def gen = tasks.getByName("gen${side}BinPatches")
        gen.tool = BINPATCH_TOOL
        task "apply${side}BinPatches"(type: ApplyBinPatches, dependsOn: gen) {
            clean = { gen.cleanJar }
            input = gen.output
            tool = BINPATCH_TOOL
        }
<<<<<<< HEAD
        if (side != 'Joined') {
            // Create SRG named Vanilla jars, using the SpecialSource we have in the installer
            task "create${side}SRG"(type: RenameJar, dependsOn: gen) {
                tool = SPECIAL_SOURCE + ':shaded'
                args = ['--stable', '--in-jar', '{input}', '--out-jar', '{output}', '--srg-in', '{mappings}']
                mappings = { gen.srg }
                input = { gen.cleanJar }
                output = file("build/create${name}SRG/output.jar")
            }
=======

        def srgTask = tasks.getByName(patcher.notchObf ? 'createMcp2Obf' : 'createMcp2Srg')
        // Create SRG named Vanilla jars, using the SpecialSource we have in the installer
        task "create${side}SRG"(type: RenameJar, dependsOn: srgTask) {
            tool = SPECIAL_SOURCE + ':shaded'
            args = ['--stable', '--in-jar', '{input}', '--out-jar', '{output}', '--srg-in', '{mappings}']
            mappings = { srgTask.output }
            input = { gen.cleanJar }
            output = file("build/create${name}SRG/output.jar")
>>>>>>> 9ffa44f2
        }
    }
    
    task downloadLibraries(type: DownloadLibrariesTask, dependsOn: ':mcp:setupMCP') {
        input = VERSION_JSON
        output = rootProject.file('build/libraries/')
    }
    
    task extractInheritance(type: ExtractInheritance, dependsOn: [genJoinedBinPatches, downloadLibraries]) {
        tool = INSTALLER_TOOLS + ':fatjar'
        input { genJoinedBinPatches.cleanJar }
        doFirst { downloadLibraries.libraries.each{ addLibrary(it) } }
    }
<<<<<<< HEAD
    
=======

    task findFieldInstanceChecks(type: FieldCompareFinder, dependsOn: ['createJoinedSRG']) {
        jar = tasks.getByName('createJoinedSRG').output
        output = rootProject.file('src/main/resources/coremods/field_to_instanceof.json')
        fields {
            bows {
                cls = 'net/minecraft/item/Items'
                name = 'field_151031_f'
				replacement = 'net/minecraft/item/BowItem'
            }
            crossbows {
                cls = 'net/minecraft/item/Items'
                name = 'field_222114_py'
				replacement = 'net/minecraft/item/CrossbowItem'
            }
            filled_map {
                cls = 'net/minecraft/item/Items'
                name = 'field_151098_aY'
				replacement = 'net/minecraft/item/FilledMapItem'
                blacklist 'net/minecraft/client/gui/screen/inventory/CartographyTableScreen', 'func_230450_a_', '(Lcom/mojang/blaze3d/matrix/MatrixStack;FII)V'
                blacklist 'net/minecraft/client/renderer/entity/ItemFrameRenderer', 'func_225623_a_', '(Lnet/minecraft/entity/item/ItemFrameEntity;FFLcom/mojang/blaze3d/matrix/MatrixStack;Lnet/minecraft/client/renderer/IRenderTypeBuffer;I)V'
                blacklist 'net/minecraft/item/crafting/MapCloningRecipe'
                blacklist 'net/minecraft/item/crafting/MapExtendingRecipe'
            }
            fishing_rod {
                cls = 'net/minecraft/item/Items'
                name = 'field_151112_aM'
				replacement = 'net/minecraft/item/FishingRodItem'
            }
            shears {
                cls = 'net/minecraft/item/Items'
                name = 'field_151097_aZ'
				replacement = 'net/minecraft/item/ShearsItem'
            }
        }
    }

>>>>>>> 9ffa44f2
    task checkATs(type: CheckATs, dependsOn: extractInheritance) {
        inheritance = extractInheritance.output
        ats = patcher.accessTransformers
    }
<<<<<<< HEAD
    
=======

>>>>>>> 9ffa44f2
    task checkSAS(type: CheckSAS, dependsOn: extractInheritance) {
        inheritance = extractInheritance.output
        sass = patcher.sideAnnotationStrippers
    }
<<<<<<< HEAD
    
=======

>>>>>>> 9ffa44f2
    task checkExcs(type: CheckExcs, dependsOn: jar) {
        binary = jar.archivePath
        excs = patcher.excs
    }
<<<<<<< HEAD
    
    task checkAll(dependsOn: [checkATs, checkSAS, checkExcs]){}
=======

    task checkAll(dependsOn: [checkATs, checkSAS, checkExcs, findFieldInstanceChecks]){}
>>>>>>> 9ffa44f2

    task checkPatchesAndFix(type: CheckPatches) {
        patchDir = file("$rootDir/patches")
        autoFix = true
    }

    task checkPatches(type: CheckPatches) {
        patchDir = file("$rootDir/patches")
        autoFix = false
    }
    project(':forge').getTasks().getByName('genPatches').finalizedBy(checkPatches)

    task launcherJson(dependsOn: ['signUniversalJar', 'signLauncherJar']) {
        inputs.file universalJar.archivePath
        inputs.file { launcherJar.archivePath }
        ext {
            output = file('build/version.json')
            vanilla = project(':mcp').file('build/mcp/downloadJson/version.json')
            timestamp = iso8601Now()
            comment = [
                "Please do not automate the download and installation of Forge.",
                "Our efforts are supported by ads from the download page.",
                "If you MUST automate this, please consider supporting the project through https://www.patreon.com/LexManos/"
            ]
            def idx = project.version.indexOf('-')
            id = project.version.substring(0, idx) + "-${project.name}" + project.version.substring(idx)
        }
        inputs.file vanilla
        outputs.file output
        doLast {
            def json_vanilla = vanilla.json()
            def json = [            
                _comment_: comment,
                id: id,
                time: timestamp,
                releaseTime: timestamp,
                type: 'release',
                mainClass: 'cpw.mods.modlauncher.Launcher',
                inheritsFrom: MC_VERSION,
                logging: {},
                arguments: [
                    game: ['--launchTarget', 'fmlclient', '--fml.forgeVersion',  "${project.version.substring(MC_VERSION.length() + 1)}", '--fml.mcVersion', "${MC_VERSION}", '--fml.forgeGroup', "${project.group}", '--fml.mcpVersion', "${MCP_VERSION}"]
                ],
                libraries: [
                    [
                        //Package our launcher jar as the 'main' jar Mojang's launcher loads. It will in turn load Forge's regular jars itself.
                        name: "${project.group}:${project.name}:${project.version}",
                        downloads: [
                            artifact: [
                                path: "${project.group.replace('.', '/')}/${project.name}/${project.version}/${project.name}-${project.version}.jar",
                                url: "", //Do not include the URL so that the installer/launcher won't grab it. This is also why we don't have the universal classifier
                                sha1: launcherJar.archivePath.sha1(),
                                size: launcherJar.archivePath.length()
                            ]
                        ]
                    ] 
                ]
            ]
            
            def artifacts = getArtifacts(project, project.configurations.installer, false)
            artifacts.each { key, lib ->
                json.libraries.add(lib)
            }
            
            output.text = new JsonBuilder(json).toPrettyString()
        }
    }

    task installerJson(dependsOn: [launcherJson, genClientBinPatches, applyClientBinPatches, applyServerBinPatches/*, createClientSRG, createServerSRG*/]) {
        ext {
            output = file('build/install_profile.json')
            JAR_SPLITTER = 'net.minecraftforge:jarsplitter:1.1.2'
        }
        doFirst {
            ext.BIN_PATCHER = BINPATCH_TOOL.substring(0, BINPATCH_TOOL.length() - 1 - BINPATCH_TOOL.split(':')[3].length())
        }
        inputs.file applyClientBinPatches.output
        inputs.file applyServerBinPatches.output
        inputs.file genClientBinPatches.toolJar
        inputs.file launcherJson.output
        /*
        inputs.file createClientSRG.output
        inputs.file createServerSRG.output
        */
        outputs.file output
        doLast {
            def libs = [
                "${project.group}:${project.name}:${project.version}:universal": [
                    name: "${project.group}:${project.name}:${project.version}:universal",
                    downloads: [
                        artifact: [
                            path: "${project.group.replace('.', '/')}/${project.name}/${project.version}/${project.name}-${project.version}-universal.jar",
                            url: "", //Do not include the URL so that the installer/launcher won't grab it. This is also why we don't have the universal classifier
                            sha1: universalJar.archivePath.sha1(),
                            size: universalJar.archivePath.length()
                        ]
                    ]
                ]
            ]
            def json = [
                _comment_: launcherJson.comment,
                spec: 0,
                profile: project.name,
                version: launcherJson.id,
                icon: "data:image/png;base64," + new String(Base64.getEncoder().encode(Files.readAllBytes(rootProject.file("icon.ico").toPath()))),
                json: '/version.json',
                path: "${project.group}:${project.name}:${project.version}",
                logo: '/big_logo.png',
                minecraft: MC_VERSION,
                welcome: "Welcome to the simple ${project.name.capitalize()} installer.",
                mirrorList: "https://files.minecraftforge.net/mirrors-2.0.json",
                data: [
                    MAPPINGS: [
                        client: "[${MCP_ARTIFACT.group}:${MCP_ARTIFACT.name}:${MCP_ARTIFACT.version}:mappings@txt]",
                        server: "[${MCP_ARTIFACT.group}:${MCP_ARTIFACT.name}:${MCP_ARTIFACT.version}:mappings@txt]"
                    ],
                    BINPATCH: [
                        client: '/data/client.lzma',
                        server: '/data/server.lzma'
                    ],
                    MC_SLIM: [
                        client: "[net.minecraft:client:${MC_VERSION}-${MCP_VERSION}:slim]",
                        server: "[net.minecraft:server:${MC_VERSION}-${MCP_VERSION}:slim]"
                    ],
                    MC_SLIM_SHA: [
                        client: "'${tasks.getByName('downloadClientSlim').output.sha1()}'",
                        server: "'${tasks.getByName('downloadServerSlim').output.sha1()}'"
                    ],
                    MC_EXTRA: [
                        client: "[net.minecraft:client:${MC_VERSION}-${MCP_VERSION}:extra]",
                        server: "[net.minecraft:server:${MC_VERSION}-${MCP_VERSION}:extra]"
                    ],
                    MC_EXTRA_SHA: [
                        client: "'${tasks.getByName('downloadClientExtra').output.sha1()}'",
                        server: "'${tasks.getByName('downloadServerExtra').output.sha1()}'"
                    ],
                    MC_SRG: [
                        client: "[net.minecraft:client:${MC_VERSION}-${MCP_VERSION}:srg]",
                        server: "[net.minecraft:server:${MC_VERSION}-${MCP_VERSION}:srg]"
                    ],
                    /*MC_SRG_SHA: [
                        client: "'${createClientSRG.output.sha1()}'",
                        server: "'${createServerSRG.output.sha1()}'"
                    ],*/
                    PATCHED: [
                        client: "[${project.group}:${project.name}:${project.version}:client]",
                        server: "[${project.group}:${project.name}:${project.version}:server]"
                    ],
                    PATCHED_SHA: [
                        client: "'${applyClientBinPatches.output.sha1()}'",
                        server: "'${applyServerBinPatches.output.sha1()}'"
                    ],
                    MCP_VERSION: [
                        client: "'${MCP_VERSION}'",
                        server: "'${MCP_VERSION}'"
                    ]
                ],
                processors: [
                    [
                        jar: INSTALLER_TOOLS,
                        classpath: getClasspath(project, libs, INSTALLER_TOOLS),
                        args: [
                            '--task', 'MCP_DATA',
                            '--input', "[${MCP_ARTIFACT.descriptor}]",
                            '--output', '{MAPPINGS}',
                            '--key', 'mappings'
                        ]
                    ], [
                        jar: JAR_SPLITTER,
                        classpath: getClasspath(project, libs, JAR_SPLITTER),
                        args: [
                            '--input', '{MINECRAFT_JAR}',
                            '--slim',  '{MC_SLIM}',
                            '--extra', '{MC_EXTRA}',
                            '--srg', '{MAPPINGS}'
                        ],
                        outputs: [
                            '{MC_SLIM}': '{MC_SLIM_SHA}',
                            '{MC_EXTRA}': '{MC_EXTRA_SHA}'
                        ]
                    ], [
                        jar: SPECIAL_SOURCE,
                        classpath: getClasspath(project, libs, SPECIAL_SOURCE),
                        args: [
                            //'--stable', Java 9 Is borked, https://bugs.openjdk.java.net/browse/JDK-8184940 TODO: find a fix.
                            '--in-jar', '{MC_SLIM}',
                            '--out-jar', '{MC_SRG}',
                            '--srg-in', '{MAPPINGS}'
                        ]/*,
                        outputs: [
                            '{MC_SRG}': '{MC_SRG_SHA}'
                        ]
                        */
                    ], [
                        jar: BIN_PATCHER,
                        classpath: getClasspath(project, libs, BIN_PATCHER),
                        args: [
                            '--clean', '{MC_SRG}',
                            '--output', '{PATCHED}',
                            '--apply', '{BINPATCH}'
                        ],
                        outputs: [
                            '{PATCHED}': '{PATCHED_SHA}'
                        ]
                    ]
                ]
            ]
            getClasspath(project, libs, MCP_ARTIFACT.descriptor) //Tell it to download mcp_config
            json.libraries = libs.values().sort{a,b -> a.name.compareTo(b.name)}
            
            output.text = new JsonBuilder(json).toPrettyString()
        }
    }
    
    ['client', 'server'].each { side ->
        ['slim', 'extra'].each { type -> 
            def name = "download${side.capitalize()}${type.capitalize()}"
            task "${name}"(type: DownloadMavenArtifact) {
                artifact = "net.minecraft:${side}:${MC_VERSION}-${MCP_VERSION}:${type}"
            }
            installerJson.dependsOn(name)
            installerJson.inputs.file(tasks.getByName(name).output)
        }
    }
    
    universalJar {
        from extraTxts
        
        // add crowdin locales
        from { crowdin.output.exists() ? zipTree(crowdin.output) : null}
        dependsOn crowdin
        duplicatesStrategy = 'exclude'

        doFirst {
            MANIFESTS.each{ pkg, values ->
                if (pkg == '/') {
                    manifest.attributes(values)
                } else {
                    manifest.attributes(values, pkg)
                }
            }
        }
    }
    
    task launcherJar(type: Jar) {
        classifier 'launcher'
        from sourceSets.fmllauncher.output
        doFirst {
            def classpath = new StringBuilder()
            def artifacts = getArtifacts(project, project.configurations.installer, false)
            artifacts.each { key, lib ->
                classpath += "libraries/${lib.downloads.artifact.path} "
            }
            classpath += "libraries/net/minecraft/server/${MC_VERSION}-${MCP_VERSION}/server-${MC_VERSION}-${MCP_VERSION}-extra.jar"
            
            MANIFESTS.each{ pkg, values ->
                if (pkg == '/') {
                    manifest.attributes(values += [
                        'Main-Class': 'net.minecraftforge.server.ServerMain',
                        'Class-Path': classpath.toString(),
                        'ServerLaunchArgs': [
                            '--gameDir',          '.',
                            '--launchTarget',     'fmlserver',
                            '--fml.forgeVersion', "${project.version.substring(MC_VERSION.length() + 1)}".toString(),
                            '--fml.mcpVersion',   MCP_VERSION,
                            '--fml.mcVersion',    MC_VERSION,
                            '--fml.forgeGroup',   project.group
                    ].join(' ')
                    ])
                } else {
                    manifest.attributes(values, pkg)
                }
            }
        }
    }
    
    task downloadInstaller(type: DownloadMavenArtifact) {
        artifact = 'net.minecraftforge:installer:2.0.+:shrunk'
        changing = true
    }
    
    task installerJar(type: Zip, dependsOn: [downloadInstaller, installerJson, launcherJson, genClientBinPatches, genServerBinPatches, 'signUniversalJar', 'signLauncherJar']) {
        classifier = 'installer'
        extension = 'jar' //Needs to be Zip task to not override Manifest, so set extension
        destinationDir = file('build/libs')
        from(extraTxts)
        from(rootProject.file('/installer_logo.png')) {
            rename{'big_logo.png'}
        }
        from(rootProject.file('/src/main/resources/url.png'))
        from(genClientBinPatches.output) {
            rename{'data/client.lzma'}
        }
        from(genServerBinPatches.output) {
            rename{'data/server.lzma'}
        }
        from(universalJar) {
            into "/maven/${project.group.replace('.', '/')}/${project.name}/${project.version}/"
        }
        from(launcherJar) {
            into "/maven/${project.group.replace('.', '/')}/${project.name}/${project.version}/"
            rename { "${project.name}-${project.version}.jar" }
        }
        from(installerJson.output)
        from(launcherJson.output)
        from(zipTree(downloadInstaller.output)) {
            duplicatesStrategy = 'exclude'
        }
    }
    
    [universalJar, launcherJar, installerJar].each { t -> 
        task "sign${t.name.capitalize()}"(type: SignJar, dependsOn: t) {
            onlyIf {
                JAR_SIGNER != null && t.state.failure == null
            }
            def jarsigner = JAR_SIGNER == null ? [:] : JAR_SIGNER
            alias = 'forge'
            storePass = jarsigner.storepass
            keyPass = jarsigner.keypass
            keyStore = jarsigner.keystore
            inputFile = t.archivePath
            outputFile = t.archivePath
            doFirst {
                project.logger.lifecycle('Signing: ' + inputFile)
            }
        }
        t.finalizedBy(tasks.getByName("sign${t.name.capitalize()}"))
    }
    
    task makeMdk(type: Zip) {
        baseName = project.name
        classifier = 'mdk'
        version = project.version
        destinationDir = file('build/libs')

        from rootProject.file('gradlew')
        from rootProject.file('gradlew.bat')
        from extraTxts
        from(rootProject.file('gradle/')){
            into('gradle/')
        }
        from(rootProject.file('mdk/')){
            rootProject.file('mdk/gitignore.txt').eachLine{
                if (!it.trim().isEmpty() && !it.trim().startsWith('#'))
                    exclude it
            }
            filter(ReplaceTokens, tokens: [
                FORGE_VERSION: project.version,
                FORGE_GROUP: project.group,
                FORGE_NAME: project.name,
                MC_VERSION: MC_VERSION,
                MAPPING_CHANNEL: MAPPING_CHANNEL,
                MAPPING_VERSION: MAPPING_VERSION,
                FORGE_SPEC_VERSION: SPEC_VERSION.split("\\.")[0],
                MC_NEXT_VERSION: "1."+((MC_VERSION.split("\\.")[1] as int)+1)
            ])
            rename 'gitignore\\.txt', '.gitignore'
            rename 'gitattributes\\.txt', '.gitattributes'
        }
    }
    
    userdevConfig {
        def artifacts = getArtifacts(project, project.configurations.installer, true)
        artifacts.each { key, lib ->
            addLibrary(lib.name)
        }
        addLibrary("${project.group}:${project.name}:${project.version}:launcher")
        runs {
            client {
                main 'net.minecraftforge.userdev.LaunchTesting'

                environment 'target', 'fmluserdevclient'
                environment 'assetIndex', '{asset_index}'
                environment 'assetDirectory', '{assets_root}'
                environment 'nativesDirectory', '{natives}'

                environment 'MC_VERSION', "${MC_VERSION}"
                environment 'FORGE_GROUP', "${project.group}"
                environment 'MCP_VERSION', "${MCP_VERSION}"
                environment 'MOD_CLASSES', '{source_roots}'
                environment 'MCP_MAPPINGS', '{mcp_mappings}'
                environment 'FORGE_VERSION', "${project.version.substring(MC_VERSION.length() + 1)}"
            }

            server {
                main 'net.minecraftforge.userdev.LaunchTesting'

                environment 'target', 'fmluserdevserver'

                environment 'MC_VERSION', "${MC_VERSION}"
                environment 'FORGE_GROUP', "${project.group}"
                environment 'MCP_VERSION', "${MCP_VERSION}"
                environment 'MOD_CLASSES', '{source_roots}'
                environment 'MCP_MAPPINGS', '{mcp_mappings}'
                environment 'FORGE_VERSION', "${project.version.substring(MC_VERSION.length() + 1)}"
            }

            data {
                main 'net.minecraftforge.userdev.LaunchTesting'

                environment 'target', 'fmluserdevdata'

                environment 'MC_VERSION', "${MC_VERSION}"
                environment 'FORGE_GROUP', "${project.group}"
                environment 'MCP_VERSION', "${MCP_VERSION}"
                environment 'MOD_CLASSES', '{source_roots}'
                environment 'MCP_MAPPINGS', '{mcp_mappings}'
                environment 'FORGE_VERSION', "${project.version.substring(MC_VERSION.length() + 1)}"
            }
        }
    }
    
    license {
        header = file("$rootDir/LICENSE-header.txt")

        include 'net/minecraftforge/'
        exclude 'net/minecraftforge/server/terminalconsole/'
        exclude 'net/minecraftforge/api/' // exclude API here because it's validated in the SPI build
        exclude 'net/minecraftforge/fml/common/versioning/ComparableVersion.java'
        exclude 'net/minecraftforge/fml/common/versioning/InvalidVersionSpecificationException.java'
        exclude 'net/minecraftforge/fml/common/versioning/Restriction.java'
        exclude 'net/minecraftforge/fml/common/versioning/VersionRange.java'
        exclude 'net/minecraftforge/common/LenientUnboundedMapCodec.java'

        tasks {
            main {
                files = files("$rootDir/src/main/java")
            }
            test {
                files = files("$rootDir/src/test/java")
            }
        }
    }

    task userdevExtras(type:Jar) {
        dependsOn classes
        from sourceSets.userdev.output
        classifier 'userdev-temp'
    }

    task userdevExtrasReobf(type:TaskReobfuscateJar) {
        dependsOn userdevExtras, createMcp2Srg
        input = tasks.userdevExtras.archivePath
        classpath = project.configurations.compile
        srg = tasks.createMcp2Srg.output
    }

    userdevJar {
        dependsOn userdevExtrasReobf
        from (zipTree(tasks.userdevExtrasReobf.output)) {
            into '/inject/'
        }
        from (sourceSets.userdev.output.resourcesDir) {
            into '/inject/'
        }
    }

    extractRangeMap {
        addDependencies jar.archivePath
        addSources sourceSets.userdev.java.srcDirs
    }
    applyRangeMap {
        setSources sourceSets.userdev.java.srcDirs
    }
    
    tasks.eclipse.dependsOn('genEclipseRuns')
    
    if (project.hasProperty('UPDATE_MAPPINGS')) {
        extractRangeMap {
            sources sourceSets.test.java.srcDirs
        }
        applyRangeMap {
            sources sourceSets.test.java.srcDirs
        }
        sourceSets.test.java.srcDirs.each { extractMappedNew.addTarget it }
    }
    
    publishing {
        publications {
            mavenJava(MavenPublication) {
                artifact universalJar
                if (changelog.exists()) {
                    artifact(changelog) {
                        classifier = 'changelog'
                    }
                }
                artifact installerJar
                //TODO: installer-win
                artifact makeMdk
                artifact userdevJar
                artifact sourcesJar
                artifact launcherJar

                pom {
                    name = 'forge'
                    description = 'Modifactions to Minecraft to enable mod developers.'
                    url = 'https://github.com/MinecraftForge/MinecraftForge'

                    scm {
                        url = 'https://github.com/MinecraftForge/MinecraftForge'
                        connection = 'scm:git:git://github.com/MinecraftForge/MinecraftForge.git'
                        developerConnection = 'scm:git:git@github.com:MinecraftForge/MinecraftForge.git'
                    }

                    issueManagement {
                        system = 'github'
                        url = 'https://github.com/MinecraftForge/MinecraftForge/issues'
                    }

                    licenses {
                        license {
                            name = 'LGPL 2.1'
                            url = 'https://github.com/MinecraftForge/MinecraftForge/blob/1.13-pre/LICENSE.txt'
                            distribution = 'repo'
                        }
                    }
                }
            }
        }
        repositories {
            maven {
                if (project.hasProperty('forgeMavenPassword')) {
                    credentials {
                        username project.properties.forgeMavenUser
                        password project.properties.forgeMavenPassword
                    }
                    url 'https://files.minecraftforge.net/maven/manage/upload'
                } else {
                    url 'file://' + rootProject.file('repo').getAbsolutePath()
                }
            }
        }
    }
}

//evaluationDependsOnChildren()
task setup() {
    dependsOn ':clean:extractMapped'
    dependsOn ':forge:extractMapped' //These must be strings so that we can do lazy resolution. Else we need evaluationDependsOnChildren above
}<|MERGE_RESOLUTION|>--- conflicted
+++ resolved
@@ -442,15 +442,9 @@
         installer 'org.ow2.asm:asm-tree:9.0'
         installer 'org.ow2.asm:asm-util:9.0'
         installer 'org.ow2.asm:asm-analysis:9.0'
-<<<<<<< HEAD
-        installer 'cpw.mods:modlauncher:8.0.+'
-        installer 'cpw.mods:grossjava9hacks:1.3.+'
-        installer 'net.minecraftforge:accesstransformers:3.0.+'
-=======
         installer 'cpw.mods:modlauncher:8.0.9'
         installer 'cpw.mods:grossjava9hacks:1.3.+'
         installer 'net.minecraftforge:accesstransformers:3.0.1'
->>>>>>> 9ffa44f2
         installer 'org.antlr:antlr4-runtime:4.9.1' //Dep of AccessTransformer
         installer 'net.minecraftforge:eventbus:4.0.+'
         installer 'net.minecraftforge:forgespi:3.2.+'
@@ -504,17 +498,6 @@
             input = gen.output
             tool = BINPATCH_TOOL
         }
-<<<<<<< HEAD
-        if (side != 'Joined') {
-            // Create SRG named Vanilla jars, using the SpecialSource we have in the installer
-            task "create${side}SRG"(type: RenameJar, dependsOn: gen) {
-                tool = SPECIAL_SOURCE + ':shaded'
-                args = ['--stable', '--in-jar', '{input}', '--out-jar', '{output}', '--srg-in', '{mappings}']
-                mappings = { gen.srg }
-                input = { gen.cleanJar }
-                output = file("build/create${name}SRG/output.jar")
-            }
-=======
 
         def srgTask = tasks.getByName(patcher.notchObf ? 'createMcp2Obf' : 'createMcp2Srg')
         // Create SRG named Vanilla jars, using the SpecialSource we have in the installer
@@ -524,7 +507,6 @@
             mappings = { srgTask.output }
             input = { gen.cleanJar }
             output = file("build/create${name}SRG/output.jar")
->>>>>>> 9ffa44f2
         }
     }
     
@@ -538,9 +520,6 @@
         input { genJoinedBinPatches.cleanJar }
         doFirst { downloadLibraries.libraries.each{ addLibrary(it) } }
     }
-<<<<<<< HEAD
-    
-=======
 
     task findFieldInstanceChecks(type: FieldCompareFinder, dependsOn: ['createJoinedSRG']) {
         jar = tasks.getByName('createJoinedSRG').output
@@ -578,36 +557,22 @@
         }
     }
 
->>>>>>> 9ffa44f2
     task checkATs(type: CheckATs, dependsOn: extractInheritance) {
         inheritance = extractInheritance.output
         ats = patcher.accessTransformers
     }
-<<<<<<< HEAD
-    
-=======
-
->>>>>>> 9ffa44f2
+
     task checkSAS(type: CheckSAS, dependsOn: extractInheritance) {
         inheritance = extractInheritance.output
         sass = patcher.sideAnnotationStrippers
     }
-<<<<<<< HEAD
-    
-=======
-
->>>>>>> 9ffa44f2
+
     task checkExcs(type: CheckExcs, dependsOn: jar) {
         binary = jar.archivePath
         excs = patcher.excs
     }
-<<<<<<< HEAD
-    
-    task checkAll(dependsOn: [checkATs, checkSAS, checkExcs]){}
-=======
 
     task checkAll(dependsOn: [checkATs, checkSAS, checkExcs, findFieldInstanceChecks]){}
->>>>>>> 9ffa44f2
 
     task checkPatchesAndFix(type: CheckPatches) {
         patchDir = file("$rootDir/patches")
