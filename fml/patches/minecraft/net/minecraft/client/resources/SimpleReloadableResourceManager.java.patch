--- conflicted
+++ resolved
@@ -4,11 +4,7 @@
      public void func_110541_a(List p_110541_1_)
      {
          this.func_110543_a();
-<<<<<<< HEAD
-+        net.minecraftforge.fml.common.ProgressManager.ProgressBar resReload = net.minecraftforge.fml.common.ProgressManager.push("Loading Resources", p_110541_1_.size()+1);
-=======
-+        cpw.mods.fml.common.ProgressManager.ProgressBar resReload = cpw.mods.fml.common.ProgressManager.push("Loading Resources", p_110541_1_.size()+1, true);
->>>>>>> 2c24c761
++        net.minecraftforge.fml.common.ProgressManager.ProgressBar resReload = net.minecraftforge.fml.common.ProgressManager.push("Loading Resources", p_110541_1_.size()+1, true);
          field_147967_a.info("Reloading ResourceManager: " + field_130074_a.join(Iterables.transform(p_110541_1_, new Function()
          {
              private static final String __OBFID = "CL_00001092";
