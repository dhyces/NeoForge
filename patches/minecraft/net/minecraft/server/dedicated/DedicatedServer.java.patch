--- conflicted
+++ resolved
@@ -7,20 +7,16 @@
 +    public static boolean allowPlayerLogins = false;
  
      public DedicatedServer(File p_i1508_1_)
-<<<<<<< HEAD
      {
-@@ -107,6 +108,8 @@
-=======
 @@ -88,6 +89,7 @@
-             private static final String __OBFID = "CL_00001786";
+
              public void run()
              {
 +                if (net.minecraftforge.server.console.TerminalHandler.handleCommands(DedicatedServer.this)) return;
                  BufferedReader bufferedreader = new BufferedReader(new InputStreamReader(System.in));
                  String s4;
  
-@@ -113,6 +115,8 @@
->>>>>>> e24c38bb
+@@ -107,6 +108,8 @@
              field_155771_h.warn("To start the server with more ram, launch it as \"java -Xmx1024M -Xms1024M -jar minecraft_server.jar\"");
          }
  
@@ -29,11 +25,7 @@
          field_155771_h.info("Loading properties");
          this.field_71340_o = new PropertyManager(new File("server.properties"));
          this.field_154332_n = new ServerEula(new File("eula.txt"));
-<<<<<<< HEAD
 @@ -198,6 +201,7 @@
-=======
-@@ -204,6 +208,7 @@
->>>>>>> e24c38bb
              }
              else
              {
@@ -41,11 +33,7 @@
                  this.func_152361_a(new DedicatedPlayerList(this));
                  long j = System.nanoTime();
  
-<<<<<<< HEAD
 @@ -244,6 +248,7 @@
-=======
-@@ -250,6 +255,7 @@
->>>>>>> e24c38bb
                  this.func_71191_d((this.func_71207_Z() + 8) / 16 * 16);
                  this.func_71191_d(MathHelper.func_76125_a(this.func_71207_Z(), 64, 256));
                  this.field_71340_o.func_73667_a("max-build-height", Integer.valueOf(this.func_71207_Z()));
@@ -53,11 +41,7 @@
                  field_155771_h.info("Preparing level \"" + this.func_71270_I() + "\"");
                  this.func_71247_a(this.func_71270_I(), this.func_71270_I(), k, worldtype, s2);
                  long i1 = System.nanoTime() - j;
-<<<<<<< HEAD
 @@ -272,7 +277,7 @@
-=======
-@@ -278,10 +284,11 @@
->>>>>>> e24c38bb
                      thread1.start();
                  }
  
