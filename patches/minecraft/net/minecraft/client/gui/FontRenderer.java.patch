--- conflicted
+++ resolved
@@ -85,16 +85,11 @@
                  }
  
 -                float f1 = this.field_78293_l ? 0.5F : 1.0F;
-<<<<<<< HEAD
-+                float f1 = func_78263_a(c0) / 32f;
++                float f1 = j == -1 || this.field_78293_l ? 0.5f : 1f;
                  boolean flag = (c0 == 0 || j == -1 || this.field_78293_l) && p_78255_2_;
  
                  if (flag)
 @@ -436,7 +437,16 @@
-=======
-+                float f1 = j == -1 || this.field_78293_l ? 0.5f : 1f;
-                 boolean flag1 = (c0 == 0 || j == -1 || this.field_78293_l) && p_78255_2_;
->>>>>>> 11d237f5
  
                      ++f;
                  }
@@ -120,11 +115,7 @@
              this.field_78295_j = p_180455_2_;
              this.field_78296_k = p_180455_3_;
              this.func_78255_a(p_180455_1_, p_180455_5_);
-<<<<<<< HEAD
 @@ -588,11 +598,6 @@
-=======
-@@ -583,12 +593,6 @@
->>>>>>> 11d237f5
                  int j = this.field_78287_e[p_78263_1_] >>> 4;
                  int k = this.field_78287_e[p_78263_1_] & 15;
  
@@ -133,15 +124,10 @@
 -                    k = 15;
 -                    j = 0;
 -                }
--
+ 
                  ++k;
                  return (k - j) / 2 + 1;
-<<<<<<< HEAD
 @@ -846,6 +851,26 @@
-=======
-             }
-@@ -842,6 +846,26 @@
->>>>>>> 11d237f5
          return this.field_78294_m;
      }
  
