--- ../src-base/minecraft/net/minecraft/client/renderer/texture/TextureMap.java
+++ ../src-work/minecraft/net/minecraft/client/renderer/texture/TextureMap.java
<<<<<<< HEAD
@@ -91,6 +91,7 @@
         this.field_94258_i.clear();
         int j = Integer.MAX_VALUE;
         int k = 1 << this.field_147636_j;
+        net.minecraftforge.client.ForgeHooksClient.onTextureStitchedPre(this);
         net.minecraftforge.fml.common.ProgressManager.ProgressBar bar = net.minecraftforge.fml.common.ProgressManager.push("Texture stitching", this.field_110574_e.size());
         Iterator iterator = this.field_110574_e.entrySet().iterator();
 
@@ -102,6 +103,16 @@
=======
@@ -29,6 +29,7 @@
 import net.minecraft.util.MathHelper;
 import net.minecraft.util.ReportedException;
 import net.minecraft.util.ResourceLocation;
+import net.minecraftforge.client.ForgeHooksClient;
 import org.apache.logging.log4j.LogManager;
 import org.apache.logging.log4j.Logger;
 
@@ -98,11 +99,14 @@
 
     public void func_110571_b(IResourceManager p_110571_1_)
     {
+        func_110573_f(); //Re-gather list of Icons, allows for addition/removal of blocks/items after this map was initially constructed.
+
         int i = Minecraft.func_71369_N();
         Stitcher stitcher = new Stitcher(i, i, true, 0, this.field_147636_j);
         this.field_94252_e.clear();
         this.field_94258_i.clear();
         int j = Integer.MAX_VALUE;
+        ForgeHooksClient.onTextureStitchedPre(this);
         cpw.mods.fml.common.ProgressManager.ProgressBar bar = cpw.mods.fml.common.ProgressManager.push("Texture Loading", skipFirst ? 0 : this.field_110574_e.size());
         Iterator iterator = this.field_110574_e.entrySet().iterator();
         TextureAtlasSprite textureatlassprite;
@@ -115,6 +119,16 @@
>>>>>>> 2c24c761
             ResourceLocation resourcelocation1 = this.func_147634_a(resourcelocation, 0);
             bar.step(resourcelocation1.func_110623_a());
 
+            if (textureatlassprite.hasCustomLoader(p_110571_1_, resourcelocation))
+            {
+                if (!textureatlassprite.load(p_110571_1_, resourcelocation))
+                {
+                    j = Math.min(j, Math.min(textureatlassprite.func_94211_a(), textureatlassprite.func_94216_b()));
+                    stitcher.func_110934_a(textureatlassprite);
+                }
+                continue;
+            }
+
             try
             {
                 IResource iresource = p_110571_1_.func_110536_a(resourcelocation1);
<<<<<<< HEAD
@@ -287,6 +298,9 @@
             textureatlassprite2.func_94217_a(this.field_94249_f);
         }
 
+        net.minecraftforge.client.ForgeHooksClient.onTextureStitchedPost(this);
+
+        if (!net.minecraftforge.common.ForgeModContainer.disableStitchedFileSaving)
         TextureUtil.func_177055_a(this.field_94254_c.replaceAll("/", "_"), this.func_110552_b(), this.field_147636_j, stitcher.func_110935_a(), stitcher.func_110936_b());
         net.minecraftforge.fml.common.ProgressManager.pop(bar);
     }
@@ -354,4 +368,37 @@
=======
@@ -294,6 +308,7 @@
             textureatlassprite = (TextureAtlasSprite)iterator2.next();
             textureatlassprite.func_94217_a(this.field_94249_f);
         }
+        ForgeHooksClient.onTextureStitchedPost(this);
         cpw.mods.fml.common.ProgressManager.pop(bar);
     }
 
@@ -368,7 +383,7 @@
         {
             throw new IllegalArgumentException("Name cannot be null!");
         }
-        else if (p_94245_1_.indexOf(47) == -1 && p_94245_1_.indexOf(92) == -1)
+        else if (p_94245_1_.indexOf(92) == -1) // Disable backslashes (\) in texture asset paths.
         {
             Object object = (TextureAtlasSprite)this.field_110574_e.get(p_94245_1_);
 
@@ -424,4 +439,37 @@
>>>>>>> 2c24c761
     {
         return this.field_94249_f;
     }
+
+    //===================================================================================================
+    //                                           Forge Start
+    //===================================================================================================
+    /**
+     * Grabs the registered entry for the specified name, returning null if there was not a entry.
+     * Opposed to registerIcon, this will not instantiate the entry, useful to test if a mapping exists.
+     *
+     * @param name The name of the entry to find
+     * @return The registered entry, null if nothing was registered.
+     */
+    public TextureAtlasSprite getTextureExtry(String name)
+    {
+        return (TextureAtlasSprite)field_110574_e.get(name);
+    }
+
+    /**
+     * Adds a texture registry entry to this map for the specified name if one does not already exist.
+     * Returns false if the map already contains a entry for the specified name.
+     *
+     * @param name Entry name
+     * @param entry Entry instance
+     * @return True if the entry was added to the map, false otherwise.
+     */
+    public boolean setTextureEntry(String name, TextureAtlasSprite entry)
+    {
+        if (!field_110574_e.containsKey(name))
+        {
+            field_110574_e.put(name, entry);
+            return true;
+        }
+        return false;
+    }
 }<|MERGE_RESOLUTION|>--- conflicted
+++ resolved
@@ -1,41 +1,14 @@
 --- ../src-base/minecraft/net/minecraft/client/renderer/texture/TextureMap.java
 +++ ../src-work/minecraft/net/minecraft/client/renderer/texture/TextureMap.java
-<<<<<<< HEAD
-@@ -91,6 +91,7 @@
+@@ -104,6 +104,7 @@
          this.field_94258_i.clear();
          int j = Integer.MAX_VALUE;
          int k = 1 << this.field_147636_j;
 +        net.minecraftforge.client.ForgeHooksClient.onTextureStitchedPre(this);
-         net.minecraftforge.fml.common.ProgressManager.ProgressBar bar = net.minecraftforge.fml.common.ProgressManager.push("Texture stitching", this.field_110574_e.size());
+         net.minecraftforge.fml.common.ProgressManager.ProgressBar bar = net.minecraftforge.fml.common.ProgressManager.push("Texture stitching", skipFirst ? 0 : this.field_110574_e.size());
          Iterator iterator = this.field_110574_e.entrySet().iterator();
  
-@@ -102,6 +103,16 @@
-=======
-@@ -29,6 +29,7 @@
- import net.minecraft.util.MathHelper;
- import net.minecraft.util.ReportedException;
- import net.minecraft.util.ResourceLocation;
-+import net.minecraftforge.client.ForgeHooksClient;
- import org.apache.logging.log4j.LogManager;
- import org.apache.logging.log4j.Logger;
- 
-@@ -98,11 +99,14 @@
- 
-     public void func_110571_b(IResourceManager p_110571_1_)
-     {
-+        func_110573_f(); //Re-gather list of Icons, allows for addition/removal of blocks/items after this map was initially constructed.
-+
-         int i = Minecraft.func_71369_N();
-         Stitcher stitcher = new Stitcher(i, i, true, 0, this.field_147636_j);
-         this.field_94252_e.clear();
-         this.field_94258_i.clear();
-         int j = Integer.MAX_VALUE;
-+        ForgeHooksClient.onTextureStitchedPre(this);
-         cpw.mods.fml.common.ProgressManager.ProgressBar bar = cpw.mods.fml.common.ProgressManager.push("Texture Loading", skipFirst ? 0 : this.field_110574_e.size());
-         Iterator iterator = this.field_110574_e.entrySet().iterator();
-         TextureAtlasSprite textureatlassprite;
-@@ -115,6 +119,16 @@
->>>>>>> 2c24c761
+@@ -115,6 +116,16 @@
              ResourceLocation resourcelocation1 = this.func_147634_a(resourcelocation, 0);
              bar.step(resourcelocation1.func_110623_a());
  
@@ -52,8 +25,7 @@
              try
              {
                  IResource iresource = p_110571_1_.func_110536_a(resourcelocation1);
-<<<<<<< HEAD
-@@ -287,6 +298,9 @@
+@@ -301,6 +312,9 @@
              textureatlassprite2.func_94217_a(this.field_94249_f);
          }
  
@@ -63,27 +35,7 @@
          TextureUtil.func_177055_a(this.field_94254_c.replaceAll("/", "_"), this.func_110552_b(), this.field_147636_j, stitcher.func_110935_a(), stitcher.func_110936_b());
          net.minecraftforge.fml.common.ProgressManager.pop(bar);
      }
-@@ -354,4 +368,37 @@
-=======
-@@ -294,6 +308,7 @@
-             textureatlassprite = (TextureAtlasSprite)iterator2.next();
-             textureatlassprite.func_94217_a(this.field_94249_f);
-         }
-+        ForgeHooksClient.onTextureStitchedPost(this);
-         cpw.mods.fml.common.ProgressManager.pop(bar);
-     }
- 
-@@ -368,7 +383,7 @@
-         {
-             throw new IllegalArgumentException("Name cannot be null!");
-         }
--        else if (p_94245_1_.indexOf(47) == -1 && p_94245_1_.indexOf(92) == -1)
-+        else if (p_94245_1_.indexOf(92) == -1) // Disable backslashes (\) in texture asset paths.
-         {
-             Object object = (TextureAtlasSprite)this.field_110574_e.get(p_94245_1_);
- 
-@@ -424,4 +439,37 @@
->>>>>>> 2c24c761
+@@ -368,4 +382,37 @@
      {
          return this.field_94249_f;
      }
